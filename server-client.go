package main

import (
	"errors"
	"fmt"
	"github.com/aler9/gortsplib"
	"gortc.io/sdp"
	"io"
	"log"
	"net"
	"strings"
	"time"
)

func interleavedChannelToTrack(channel uint8) (int, trackFlow) {
	if (channel % 2) == 0 {
		return int(channel / 2), _TRACK_FLOW_RTP
	}
	return int((channel - 1) / 2), _TRACK_FLOW_RTCP
}

func trackToInterleavedChannel(id int, flow trackFlow) uint8 {
	if flow == _TRACK_FLOW_RTP {
		return uint8(id * 2)
	}
	return uint8((id * 2) + 1)
}

type clientState int

const (
	_CLIENT_STATE_STARTING clientState = iota
	_CLIENT_STATE_PRE_PLAY
	_CLIENT_STATE_PLAY
)

func (cs clientState) String() string {
	switch cs {
	case _CLIENT_STATE_STARTING:
		return "STARTING"

	case _CLIENT_STATE_PRE_PLAY:
		return "PRE_PLAY"

	case _CLIENT_STATE_PLAY:
		return "PLAY"
	}
	return "UNKNOWN"
}

type serverClient struct {
	p              *program
	conn           *gortsplib.ConnServer
	state          clientState
	base_url       string
	path           string
	readAuth       *gortsplib.AuthServer
	streamProtocol streamProtocol
	streamTracks   []*track
	write          chan *gortsplib.InterleavedFrame
	done           chan struct{}
}

func newServerClient(p *program, nconn net.Conn) *serverClient {
	c := &serverClient{
		p: p,
		conn: gortsplib.NewConnServer(gortsplib.ConnServerConf{
			NConn:        nconn,
			ReadTimeout:  p.readTimeout,
			WriteTimeout: p.writeTimeout,
		}),
		state: _CLIENT_STATE_STARTING,
		base_url: "",
		path: "",
		write: make(chan *gortsplib.InterleavedFrame),
		done:  make(chan struct{}),
	}

	c.p.tcpl.mutex.Lock()
	c.p.tcpl.clients[c] = struct{}{}
	c.p.tcpl.mutex.Unlock()

	go c.run()

	return c
}

func (c *serverClient) close() error {
	// already deleted
	if _, ok := c.p.tcpl.clients[c]; !ok {
		c.log("client already deleted")
		return nil
	}

	delete(c.p.tcpl.clients, c)
	c.conn.NetConn().Close()
	close(c.write)

	if len(c.p.tcpl.clients) == 0 {
		c.log("closing path %s", c.path)

		if len(c.p.streams) == 0 {
			c.log("no streams")
			return nil
		}

		str, ok := c.p.streams[c.base_url]

		if !ok {
			c.log("no stream for URL %s", c.base_url)
			return nil
		} else {

			// delete stream from list
			delete (c.p.streams, c.base_url)

			if str == nil {
				c.log("stream for URL %s not created", c.base_url)
				return nil
			}

			c.log ("closing stream for path %s", str.path)

			if str.state == _STREAM_STATE_READY {
				c.log ("closing ready stream")
				str.close()
			} else {
				c.log("stream not ready")
			}
		}
	}

	return nil
}

func (c *serverClient) log(format string, args ...interface{}) {
	// keep remote address outside format, since it can contain %
	log.Println("[RTSP client " + c.conn.NetConn().RemoteAddr().String() + "] " +
		fmt.Sprintf(format, args...))
}

func (c *serverClient) ip() net.IP {
	return c.conn.NetConn().RemoteAddr().(*net.TCPAddr).IP
}

func (c *serverClient) zone() string {
	return c.conn.NetConn().RemoteAddr().(*net.TCPAddr).Zone
}

func (c *serverClient) run() {
	c.log("connected")

	for {
		req, err := c.conn.ReadRequest()
		if err != nil {
			if err != io.EOF {
				c.log("Read ERR: %s", err)
			}
			break
		}

		ok := c.handleRequest(req)
		if !ok {
			break
		}
	}

	func() {
		c.log("locking")
		c.p.tcpl.mutex.Lock()
		defer c.p.tcpl.mutex.Unlock()
		c.log("closing")
		c.close()
		c.log("closed")
	}()

	c.log("disconnected")

	close(c.done)
}

func (c *serverClient) writeResError(req *gortsplib.Request, code gortsplib.StatusCode, err error) {
	c.log("WRITE RES ERR: %s", err)

	header := gortsplib.Header{}
	if cseq, ok := req.Header["CSeq"]; ok && len(cseq) == 1 {
		header["CSeq"] = []string{cseq[0]}
	}

	c.conn.WriteResponse(&gortsplib.Response{
		StatusCode: code,
		Header:     header,
	})
}

var errAuthCritical = errors.New("auth critical")
var errAuthNotCritical = errors.New("auth not critical")

func (c *serverClient) validateAuth(req *gortsplib.Request, user string, pass string, auth **gortsplib.AuthServer) error {
	if user == "" {
		return nil
	}

	initialRequest := false
	if *auth == nil {
		initialRequest = true
		*auth = gortsplib.NewAuthServer(user, pass, nil)
	}

	err := (*auth).ValidateHeader(req.Header["Authorization"], req.Method, req.Url)
	if err != nil {
		if !initialRequest {
			c.log("ERR: Unauthorized: %s", err)
		}

		c.conn.WriteResponse(&gortsplib.Response{
			StatusCode: gortsplib.StatusUnauthorized,
			Header: gortsplib.Header{
				"CSeq":             []string{req.Header["CSeq"][0]},
				"WWW-Authenticate": (*auth).GenerateHeader(),
			},
		})

		if !initialRequest {
			return errAuthCritical
		}

		return errAuthNotCritical
	}

	return nil
}

func (c *serverClient) handleRequest(req *gortsplib.Request) bool {
	c.log("Method %s, URL %s", string(req.Method), req.Url.String())

	cseq, ok := req.Header["CSeq"]
	if !ok || len(cseq) != 1 {
		c.writeResError(req, gortsplib.StatusBadRequest, fmt.Errorf("cseq missing"))
		return false
	}

	path := func() string {
		ret := req.Url.Path

		// remove leading slash
		if len(ret) > 0 {
			ret = ret[1:]
		}

		// strip any subpath
		if n := strings.Index(ret, "/"); n >= 0 {
			ret = ret[:n]
		}

		return ret
	}()

	// create base URL.  Will replace path after merging Cory's changes
	base_url := "rtsp://" + req.Url.Hostname() + ":" + req.Url.Port() + "/" + path

	switch req.Method {
	case gortsplib.OPTIONS:
		// do not check state, since OPTIONS can be requested
		// in any state
		c.conn.WriteResponse(&gortsplib.Response{
			StatusCode: gortsplib.StatusOK,
			Header: gortsplib.Header{
				"CSeq": []string{cseq[0]},
				"Public": []string{strings.Join([]string{
					string(gortsplib.DESCRIBE),
					string(gortsplib.ANNOUNCE),
					string(gortsplib.SETUP),
					string(gortsplib.PLAY),
					string(gortsplib.RECORD),
					string(gortsplib.PAUSE),
					string(gortsplib.TEARDOWN),
				}, ", ")},
			},
		})

		return true

	case gortsplib.DESCRIBE, gortsplib.ANNOUNCE:
		if c.state != _CLIENT_STATE_STARTING {
			c.writeResError(req, gortsplib.StatusBadRequest,
				fmt.Errorf("client is in state '%s' instead of '%s'", c.state, _CLIENT_STATE_STARTING))
			return false
		}

		err := c.validateAuth(req, c.p.conf.Server.ReadUser, c.p.conf.Server.ReadPass, &c.readAuth)
		if err != nil {
			if err == errAuthCritical {
				return false
			}
			return true
		}

		clientAnnounce := false
		clientSdpParsed := new(sdp.Message)

		if req.Method == gortsplib.ANNOUNCE {
			contentType, ok := req.Header["Content-Type"]
			if !ok || len(contentType) != 1 {
				c.writeResError(req, gortsplib.StatusBadRequest,
					fmt.Errorf("ERR: Content-Type not provided"))
				return true
			}

			if contentType[0] != "application/sdp" {
				c.writeResError(req, gortsplib.StatusBadRequest,
					fmt.Errorf("ERR: wrong Content-Type, expected application/sdp"))
				return true
			}

			clientSdpParsed, err = gortsplib.SDPParse(req.Content)
			if err != nil {
				c.writeResError(req, gortsplib.StatusBadRequest, err)
				return true
			}

			// note that we're pushing to the server
			clientAnnounce = true
		}

		svrSdpText, err := func() ([]byte, error) {
			c.p.tcpl.mutex.Lock()
			defer c.p.tcpl.mutex.Unlock()

			str, ok := c.p.streams[base_url]
			if !ok {
				// create new stream
<<<<<<< HEAD
				c.p.streams[base_url], err = newStream(c.p, path, req.Url, c.streamProtocol, clientAnnounce, clientSdpParsed)
=======
				c.p.streams[path], err = newStream(c.p, req.Url, c.streamProtocol, clientAnnounce, clientSdpParsed)
>>>>>>> d27b8fe6
				if err != nil {
					return nil, fmt.Errorf("unable to create new stream on path '%s'", path)
				}

				c.log("created new stream %s path %s", req.Url.Host, path)

				str, ok = c.p.streams[base_url]
				if !ok {
					return nil, fmt.Errorf("Unexpected Error")
				}

				// run the stream
				go str.run()
			}

			for i := 0; i < 25; i++ {
				if str.state == _STREAM_STATE_READY {
					c.log("stream %s is ready", base_url)
					break
				}
				c.log("stream %s is not ready yet", base_url)

				c.p.tcpl.mutex.Unlock()
				time.Sleep(time.Millisecond)
				c.p.tcpl.mutex.Lock()
			}

			if str.state != _STREAM_STATE_READY {
				return nil, fmt.Errorf("ERR: stream '%s' is not ready", base_url)
			}

			return str.serverSdpText, nil
		}()
		if err != nil {
			c.writeResError(req, gortsplib.StatusBadRequest, err)
			return false
		}


		if req.Method == gortsplib.ANNOUNCE {
			c.conn.WriteResponse(&gortsplib.Response{
				StatusCode: gortsplib.StatusOK,
				Header: gortsplib.Header{
					"CSeq":         []string{cseq[0]},
				},
			})
		} else {
			c.conn.WriteResponse(&gortsplib.Response{
				StatusCode: gortsplib.StatusOK,
				Header: gortsplib.Header{
					"CSeq":         []string{cseq[0]},
					"Content-Base": []string{req.Url.String() + "/"},
					"Content-Type": []string{"application/sdp"},
				},
				Content: svrSdpText,
			})
		}

		return true

	case gortsplib.SETUP:
		tsRaw, ok := req.Header["Transport"]
		if !ok || len(tsRaw) != 1 {
			c.writeResError(req, gortsplib.StatusBadRequest, fmt.Errorf("transport header missing"))
			return false
		}

		th := gortsplib.ReadHeaderTransport(tsRaw[0])
		if _, ok := th["multicast"]; ok {
			c.writeResError(req, gortsplib.StatusBadRequest, fmt.Errorf("multicast is not supported"))
			return false
		}

		switch c.state {
		// play
		case _CLIENT_STATE_STARTING, _CLIENT_STATE_PRE_PLAY:
			err := c.validateAuth(req, c.p.conf.Server.ReadUser, c.p.conf.Server.ReadPass, &c.readAuth)
			if err != nil {
				if err == errAuthCritical {
					return false
				}
				return true
			}

			// play via UDP
			if func() bool {
				_, ok := th["RTP/AVP"]
				if ok {
					return true
				}
				_, ok = th["RTP/AVP/UDP"]
				if ok {
					return true
				}
				return false
			}() {
				if _, ok := c.p.protocols[_STREAM_PROTOCOL_UDP]; !ok {
					c.writeResError(req, gortsplib.StatusUnsupportedTransport, fmt.Errorf("UDP streaming is disabled"))
					return false
				}

				rtpPort, rtcpPort := th.GetPorts("client_port")
				if rtpPort == 0 || rtcpPort == 0 {
					c.writeResError(req, gortsplib.StatusBadRequest, fmt.Errorf("transport header does not have valid client ports (%s)", tsRaw[0]))
					return false
				}

				if c.path != "" && path != c.path {
					c.writeResError(req, gortsplib.StatusBadRequest, fmt.Errorf("path %s has changed", path))
					return false
				}

				err := func() error {
					c.p.tcpl.mutex.Lock()
					defer c.p.tcpl.mutex.Unlock()

					str, ok := c.p.streams[base_url]
					if !ok {
						return fmt.Errorf("there is no stream for URL %s", base_url)
					} else if str == nil {
						return fmt.Errorf("stream for URL %s not set up yet", base_url)
					}

					if str.state != _STREAM_STATE_READY {
						return fmt.Errorf("stream '%s' is not ready yet", base_url)
					}

					if len(c.streamTracks) > 0 && c.streamProtocol != _STREAM_PROTOCOL_UDP {
						return fmt.Errorf("client want to send tracks with different protocols")
					}

					if len(c.streamTracks) >= len(str.serverSdpParsed.Medias) {
						return fmt.Errorf("all the tracks have already been setup")
					}

					c.base_url = base_url
					c.path = path
					c.streamProtocol = _STREAM_PROTOCOL_UDP
					c.streamTracks = append(c.streamTracks, &track{
						rtpPort:  rtpPort,
						rtcpPort: rtcpPort,
					})

					c.state = _CLIENT_STATE_PRE_PLAY
					return nil
				}()
				if err != nil {
					c.writeResError(req, gortsplib.StatusBadRequest, err)
					return false
				}

				c.conn.WriteResponse(&gortsplib.Response{
					StatusCode: gortsplib.StatusOK,
					Header: gortsplib.Header{
						"CSeq": []string{cseq[0]},
						"Transport": []string{strings.Join([]string{
							"RTP/AVP/UDP",
							"unicast",
							fmt.Sprintf("client_port=%d-%d", rtpPort, rtcpPort),
							fmt.Sprintf("server_port=%d-%d", c.p.conf.Server.RtpPort, c.p.conf.Server.RtcpPort),
						}, ";")},
						"Session": []string{"12345678"},
					},
				})
				return true

				// play via TCP
			} else if _, ok := th["RTP/AVP/TCP"]; ok {
				if _, ok := c.p.protocols[_STREAM_PROTOCOL_TCP]; !ok {
					c.writeResError(req, gortsplib.StatusUnsupportedTransport, fmt.Errorf("TCP streaming is disabled"))
					return false
				}

				if c.path != "" && path != c.path {
					c.writeResError(req, gortsplib.StatusBadRequest, fmt.Errorf("path %s has changed", path))
					return false
				}

				err := func() error {
					c.p.tcpl.mutex.Lock()
					defer c.p.tcpl.mutex.Unlock()

					str, ok := c.p.streams[base_url]
					if !ok {
						return fmt.Errorf("there is no stream on URL '%s'", base_url)
					}

					if len(c.streamTracks) > 0 && c.streamProtocol != _STREAM_PROTOCOL_TCP {
						return fmt.Errorf("client want to send tracks with different protocols")
					}

					if len(c.streamTracks) >= len(str.serverSdpParsed.Medias) {
						return fmt.Errorf("all the tracks have already been setup")
					}

					c.base_url = base_url
					c.path = path
					c.streamProtocol = _STREAM_PROTOCOL_TCP
					c.streamTracks = append(c.streamTracks, &track{
						rtpPort:  0,
						rtcpPort: 0,
					})

					c.state = _CLIENT_STATE_PRE_PLAY
					return nil
				}()
				if err != nil {
					c.writeResError(req, gortsplib.StatusBadRequest, err)
					return false
				}

				interleaved := fmt.Sprintf("%d-%d", ((len(c.streamTracks) - 1) * 2), ((len(c.streamTracks)-1)*2)+1)

				c.conn.WriteResponse(&gortsplib.Response{
					StatusCode: gortsplib.StatusOK,
					Header: gortsplib.Header{
						"CSeq": []string{cseq[0]},
						"Transport": []string{strings.Join([]string{
							"RTP/AVP/TCP",
							"unicast",
							fmt.Sprintf("interleaved=%s", interleaved),
						}, ";")},
						"Session": []string{"12345678"},
					},
				})
				return true

			} else {
				c.writeResError(req, gortsplib.StatusBadRequest, fmt.Errorf("transport header does not contain a valid protocol (RTP/AVP, RTP/AVP/UDP or RTP/AVP/TCP) (%s)", tsRaw[0]))
				return false
			}

		default:
			c.writeResError(req, gortsplib.StatusBadRequest, fmt.Errorf("client is in state '%s'", c.state))
			return false
		}

	case gortsplib.PLAY, gortsplib.RECORD:
		if c.state != _CLIENT_STATE_PRE_PLAY {
			c.writeResError(req, gortsplib.StatusBadRequest,
				fmt.Errorf("client is in state '%s' instead of '%s'", c.state, _CLIENT_STATE_PRE_PLAY))
			return false
		}

		if path != c.path {
			// c.writeResError(req, gortsplib.StatusBadRequest, fmt.Errorf("path %s has changed (was %s) for PLAY", path, c.path))
			// return false
			c.log("path %s has changed (was %s)", path, c.path)
		}

		err := func() error {
			c.p.tcpl.mutex.Lock()
			defer c.p.tcpl.mutex.Unlock()

			str, ok := c.p.streams[c.base_url]
			if !ok {
				return fmt.Errorf("no one is streaming for URL %s", c.base_url)
			} else if str == nil {
				return fmt.Errorf("stream on base URL %s is not valid", c.base_url)
			}

			if len(c.streamTracks) != len(str.serverSdpParsed.Medias) {
				return fmt.Errorf("not all tracks have been setup")
			}

			return nil
		}()
		if err != nil {
			c.writeResError(req, gortsplib.StatusBadRequest, err)
			return false
		}

		// first write response, then set state
		// otherwise, in case of TCP connections, RTP packets could be written
		// before the response
		c.conn.WriteResponse(&gortsplib.Response{
			StatusCode: gortsplib.StatusOK,
			Header: gortsplib.Header{
				"CSeq":    []string{cseq[0]},
				"Session": []string{"12345678"},
			},
		})

		c.log("is receiving on path '%s', %d %s via %s", c.path, len(c.streamTracks), func() string {
			if len(c.streamTracks) == 1 {
				return "track"
			}
			return "tracks"
		}(), c.streamProtocol)

		c.p.tcpl.mutex.Lock()
		c.state = _CLIENT_STATE_PLAY
		c.p.tcpl.mutex.Unlock()

		// when protocol is TCP, the RTSP connection becomes a RTP connection
		if c.streamProtocol == _STREAM_PROTOCOL_TCP {
			// write RTP frames sequentially
			go func() {
				for frame := range c.write {
					c.conn.WriteInterleavedFrame(frame)
				}
			}()

			// receive RTP feedback, do not parse it, wait until connection closes
			buf := make([]byte, 2048)
			for {
				_, err := c.conn.NetConn().Read(buf)
				if err != nil {
					if err != io.EOF {
						c.log("Read ERR: %s", err)
					}
					return false
				}
			}
		}

		return true

	case gortsplib.PAUSE:
		if c.state != _CLIENT_STATE_PLAY {
			c.writeResError(req, gortsplib.StatusBadRequest,
				fmt.Errorf("client is in state '%s' instead of '%s'", c.state, _CLIENT_STATE_PLAY))
			return false
		}

		if path != c.path {
			c.writeResError(req, gortsplib.StatusBadRequest, fmt.Errorf("path %s has changed (was %s) for PAUSE", path, c.path))
			return false
		}

		c.log("paused")

		c.p.tcpl.mutex.Lock()
		c.state = _CLIENT_STATE_PRE_PLAY
		c.p.tcpl.mutex.Unlock()

		c.conn.WriteResponse(&gortsplib.Response{
			StatusCode: gortsplib.StatusOK,
			Header: gortsplib.Header{
				"CSeq":    []string{cseq[0]},
				"Session": []string{"12345678"},
			},
		})
		return true

	case gortsplib.TEARDOWN:
		// respond
		c.conn.WriteResponse(&gortsplib.Response{
			StatusCode: gortsplib.StatusOK,
			Header: gortsplib.Header{
				"CSeq":    []string{cseq[0]},
			},
		})

		// close
		return false

	default:
		c.writeResError(req, gortsplib.StatusBadRequest, fmt.Errorf("unhandled method '%s'", req.Method))
		return false
	}
}<|MERGE_RESOLUTION|>--- conflicted
+++ resolved
@@ -52,7 +52,6 @@
 	p              *program
 	conn           *gortsplib.ConnServer
 	state          clientState
-	base_url       string
 	path           string
 	readAuth       *gortsplib.AuthServer
 	streamProtocol streamProtocol
@@ -70,7 +69,6 @@
 			WriteTimeout: p.writeTimeout,
 		}),
 		state: _CLIENT_STATE_STARTING,
-		base_url: "",
 		path: "",
 		write: make(chan *gortsplib.InterleavedFrame),
 		done:  make(chan struct{}),
@@ -104,18 +102,18 @@
 			return nil
 		}
 
-		str, ok := c.p.streams[c.base_url]
+		str, ok := c.p.streams[c.path]
 
 		if !ok {
-			c.log("no stream for URL %s", c.base_url)
+			c.log("no stream for path %s", c.path)
 			return nil
 		} else {
 
 			// delete stream from list
-			delete (c.p.streams, c.base_url)
+			delete (c.p.streams, c.path)
 
 			if str == nil {
-				c.log("stream for URL %s not created", c.base_url)
+				c.log("stream for path %s not created", c.path)
 				return nil
 			}
 
@@ -255,9 +253,6 @@
 
 		return ret
 	}()
-
-	// create base URL.  Will replace path after merging Cory's changes
-	base_url := "rtsp://" + req.Url.Hostname() + ":" + req.Url.Port() + "/" + path
 
 	switch req.Method {
 	case gortsplib.OPTIONS:
@@ -327,21 +322,17 @@
 			c.p.tcpl.mutex.Lock()
 			defer c.p.tcpl.mutex.Unlock()
 
-			str, ok := c.p.streams[base_url]
+			str, ok := c.p.streams[path]
 			if !ok {
 				// create new stream
-<<<<<<< HEAD
-				c.p.streams[base_url], err = newStream(c.p, path, req.Url, c.streamProtocol, clientAnnounce, clientSdpParsed)
-=======
 				c.p.streams[path], err = newStream(c.p, req.Url, c.streamProtocol, clientAnnounce, clientSdpParsed)
->>>>>>> d27b8fe6
 				if err != nil {
 					return nil, fmt.Errorf("unable to create new stream on path '%s'", path)
 				}
 
 				c.log("created new stream %s path %s", req.Url.Host, path)
 
-				str, ok = c.p.streams[base_url]
+				str, ok = c.p.streams[path]
 				if !ok {
 					return nil, fmt.Errorf("Unexpected Error")
 				}
@@ -352,10 +343,10 @@
 
 			for i := 0; i < 25; i++ {
 				if str.state == _STREAM_STATE_READY {
-					c.log("stream %s is ready", base_url)
+					c.log("stream %s is ready", path)
 					break
 				}
-				c.log("stream %s is not ready yet", base_url)
+				c.log("stream %s is not ready yet", path)
 
 				c.p.tcpl.mutex.Unlock()
 				time.Sleep(time.Millisecond)
@@ -363,7 +354,7 @@
 			}
 
 			if str.state != _STREAM_STATE_READY {
-				return nil, fmt.Errorf("ERR: stream '%s' is not ready", base_url)
+				return nil, fmt.Errorf("ERR: stream '%s' is not ready", path)
 			}
 
 			return str.serverSdpText, nil
@@ -451,15 +442,15 @@
 					c.p.tcpl.mutex.Lock()
 					defer c.p.tcpl.mutex.Unlock()
 
-					str, ok := c.p.streams[base_url]
+					str, ok := c.p.streams[path]
 					if !ok {
-						return fmt.Errorf("there is no stream for URL %s", base_url)
+						return fmt.Errorf("there is no stream on path %s", path)
 					} else if str == nil {
-						return fmt.Errorf("stream for URL %s not set up yet", base_url)
+						return fmt.Errorf("stream for path %s not set up yet", path)
 					}
 
 					if str.state != _STREAM_STATE_READY {
-						return fmt.Errorf("stream '%s' is not ready yet", base_url)
+						return fmt.Errorf("stream '%s' is not ready yet", path)
 					}
 
 					if len(c.streamTracks) > 0 && c.streamProtocol != _STREAM_PROTOCOL_UDP {
@@ -470,7 +461,6 @@
 						return fmt.Errorf("all the tracks have already been setup")
 					}
 
-					c.base_url = base_url
 					c.path = path
 					c.streamProtocol = _STREAM_PROTOCOL_UDP
 					c.streamTracks = append(c.streamTracks, &track{
@@ -517,9 +507,9 @@
 					c.p.tcpl.mutex.Lock()
 					defer c.p.tcpl.mutex.Unlock()
 
-					str, ok := c.p.streams[base_url]
+					str, ok := c.p.streams[path]
 					if !ok {
-						return fmt.Errorf("there is no stream on URL '%s'", base_url)
+						return fmt.Errorf("there is no stream on path '%s'", path)
 					}
 
 					if len(c.streamTracks) > 0 && c.streamProtocol != _STREAM_PROTOCOL_TCP {
@@ -530,7 +520,6 @@
 						return fmt.Errorf("all the tracks have already been setup")
 					}
 
-					c.base_url = base_url
 					c.path = path
 					c.streamProtocol = _STREAM_PROTOCOL_TCP
 					c.streamTracks = append(c.streamTracks, &track{
@@ -589,11 +578,11 @@
 			c.p.tcpl.mutex.Lock()
 			defer c.p.tcpl.mutex.Unlock()
 
-			str, ok := c.p.streams[c.base_url]
+			str, ok := c.p.streams[c.path]
 			if !ok {
-				return fmt.Errorf("no one is streaming for URL %s", c.base_url)
+				return fmt.Errorf("no one is streaming on path %s", c.path)
 			} else if str == nil {
-				return fmt.Errorf("stream on base URL %s is not valid", c.base_url)
+				return fmt.Errorf("stream on path %s is not valid", c.path)
 			}
 
 			if len(c.streamTracks) != len(str.serverSdpParsed.Medias) {
